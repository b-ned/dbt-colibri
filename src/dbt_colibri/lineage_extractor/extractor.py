--- conflicted
+++ resolved
@@ -102,11 +102,7 @@
         Raises:
             ValueError: If adapter_type is not found or not supported
         """
-<<<<<<< HEAD
-        SUPPORTED_ADAPTERS = {'snowflake', 'bigquery', 'redshift', 'duckdb', 'postgres', 'databricks', 'athena', 'trino', 'clickhouse'}
-=======
-        SUPPORTED_ADAPTERS = {'snowflake', 'bigquery', 'redshift', 'duckdb', 'postgres', 'databricks', 'athena', 'trino', 'sqlserver'}
->>>>>>> 7302c448
+        SUPPORTED_ADAPTERS = {'snowflake', 'bigquery', 'redshift', 'duckdb', 'postgres', 'databricks', 'athena', 'trino', 'sqlserver', 'clickhouse'}
         
         # Get adapter_type from manifest metadata
         adapter_type = self.manifest.get("metadata", {}).get("adapter_type")
